import asyncio
import io
import logging
from collections import deque

import discord
from discord import app_commands

from ecosystem import EcosystemManager
<<<<<<< HEAD

from .discord_event import DiscordEvent, EventType
=======
from .discord_event import DiscordEvent
from .models import EventsDatabase, EventTypeEnum, event_db_builder
>>>>>>> 65080cec
from .settings import BOT_TOKEN, GIF_CHANNEL_ID, GUILD_ID

logging.basicConfig(level=logging.INFO, format="%(asctime)s:%(levelname)s:%(name)s: %(message)s")

MAX_MESSAGES = 2


class EcoCordClient(discord.Client):
    """A custom Discord client for managing multiple ecosystem simulations and handling Discord events."""

    def __init__(self) -> None:
        """Initialize the EcoCordClient with default intents and set up necessary attributes."""
<<<<<<< HEAD
        intents = discord.Intents.all()
=======
        intents = discord.Intents.default()
        intents.message_content = True
>>>>>>> 65080cec
        super().__init__(intents=intents)
        self.tree = app_commands.CommandTree(self)
        self.test_guild = discord.Object(id=GUILD_ID)
        self.ecosystem_managers = {}
        self.ready = False
        self.guild = None
        self.events_database = None

    async def on_ready(self) -> None:
        """Event receiver for when the client is done preparing the data received from Discord.

        Sets the client as ready and prints a login confirmation message.
        """
        self.ready = True
        print(f"Logged in as {self.user} (ID: {self.user.id})")
        print("------")
<<<<<<< HEAD
        await self.start_ecosystems()
        for guild in self.guilds:
            online_members = [member.id for member in guild.members if member.status != discord.Status.offline]
            self.ecosystem_manager.on_load_critters(online_members)
=======
        self.guild = await self.fetch_guild(GUILD_ID)
        self.events_database = EventsDatabase(self.guild.name)
        await self.events_database.load_table()
>>>>>>> 65080cec

    async def on_message(self, message: discord.Message) -> None:
        """Event receiver for when a message is sent in a visible channel.

        Creates a DiscordEvent for the message and processes it.

        Args:
        ----
            message (discord.Message): The message that was sent.

        """
<<<<<<< HEAD
        event = DiscordEvent.from_discord_objects(
            type=EventType.MESSAGE,
            timestamp=message.created_at,
            guild=message.guild,
            channel=message.channel,
            member=message.author,
=======
        event = DiscordEvent(
            type=EventTypeEnum.MESSAGE,
            timestamp=message.created_at,
            guild=message.guild,
            channel=message.channel,
            user=message.author,
            message=message,
>>>>>>> 65080cec
            content=message.content,
        )
        await self.process_event(event)

    async def on_raw_reaction_add(self, payload: discord.RawReactionActionEvent) -> None:
        """Event receiver for when a message reaction is added to a message.

        Creates a DiscordEvent for the reaction and processes it.

        Args:
        ----
            payload (discord.RawReactionActionEvent): The raw event payload for the reaction.

        """
        channel = self.get_channel(payload.channel_id)
        message = await channel.fetch_message(payload.message_id)
<<<<<<< HEAD
        event = DiscordEvent.from_discord_objects(
            type=EventType.REACTION,
            timestamp=message.created_at,
            guild=self.get_guild(payload.guild_id),
            channel=channel,
            member=payload.member,
=======
        event = DiscordEvent(
            type=EventTypeEnum.REACTION,
            timestamp=message.created_at,
            guild=self.get_guild(payload.guild_id),
            channel=channel,
            user=payload.member,
            message=message,
>>>>>>> 65080cec
            content=f"{payload.emoji} added on {message.content}",
        )
        await self.process_event(event)

    async def on_raw_typing(self, payload: discord.RawTypingEvent) -> None:
        """Event receiver for when a user starts typing in a channel.

        Creates a DiscordEvent for the typing action and processes it.

        Args:
        ----
            payload (discord.RawTypingEvent): The raw event payload for the typing action.

        """
        channel = self.get_channel(payload.channel_id)
<<<<<<< HEAD
        event = DiscordEvent.from_discord_objects(
            type=EventType.TYPING,
            timestamp=payload.timestamp,
            guild=self.get_guild(payload.guild_id),
            channel=channel,
            member=payload.user,
=======
        event = DiscordEvent(
            type=EventTypeEnum.TYPING,
            timestamp=payload.timestamp,
            guild=self.get_guild(payload.guild_id),
            channel=channel,
            user=payload.user,
            message=None,
>>>>>>> 65080cec
            content="User is typing",
        )
        await self.process_event(event)

    async def process_event(self, event: DiscordEvent) -> None:
        """Process a DiscordEvent by logging it and passing it to the corresponding ecosystem manager."""
        print(
            f"Event: {event.type.name} - {event.member.display_name} in {event.channel}: "
            f"{event.content} @ {event.timestamp}"
        )
<<<<<<< HEAD
        ecosystem_manager = self.ecosystem_managers.get(event.channel.id)
        if ecosystem_manager:
            ecosystem_manager.process_event(event)

    async def start_ecosystems(self) -> None:
        """Initialize and start ecosystem managers for each channel and create or reuse GIF threads."""
        gif_channel = await self.fetch_channel(GIF_CHANNEL_ID)

        existing_threads = {thread.name: thread for thread in gif_channel.threads}

        gif_tasks = []
        for channel in self.get_all_channels():
            if isinstance(channel, discord.TextChannel):
                ecosystem_manager = EcosystemManager(generate_gifs=True, interactive=False)
                ecosystem_manager.start(show_controls=False)
                self.ecosystem_managers[channel.id] = ecosystem_manager

                thread_name = f"Ecosystem-{channel.name}"
                if thread_name in existing_threads:
                    thread = existing_threads[thread_name]
                    print(f"Reusing existing thread for {channel.name}")
                else:
                    thread = await gif_channel.create_thread(name=thread_name, type=discord.ChannelType.public_thread)
                    print(f"Created new thread for {channel.name}")

                gif_tasks.append(self.send_gifs(channel.id, thread.id))

        # Start all gif sending tasks in parallel
        await asyncio.gather(*gif_tasks)

    async def stop_ecosystems(self) -> None:
        """Stop all ecosystem managers."""
        for ecosystem_manager in self.ecosystem_managers.values():
            ecosystem_manager.stop()

        self.ecosystem_managers.clear()

    async def send_gifs(self, channel_id: int, thread_id: int) -> None:
        """Continuously sends GIFs of the ecosystem to a designated thread."""
        ecosystem_manager = self.ecosystem_managers.get(channel_id)
        if not ecosystem_manager:
=======
        if self.ecosystem_manager:
            self.ecosystem_manager.process_event(event)
        db_event = await event_db_builder(event)
        await self.events_database.insert_event(db_event)

    async def start_ecosystem(self) -> None:
        """Initialize and start the ecosystem manager."""
        self.ecosystem_manager = EcosystemManager(generate_gifs=True, interactive=False)
        self.ecosystem_manager.start(show_controls=False)

    async def stop_ecosystem(self) -> None:
        """Stop the ecosystem manager if it exists."""
        if self.ecosystem_manager:
            self.ecosystem_manager.stop()

    async def find_existing_messages(self, channel: discord.TextChannel) -> list[discord.Message]:
        """Find existing ecosystem messages in the given channel.

        Args:
        ----
            channel (discord.TextChannel): The channel to search for messages.

        Returns:
        -------
            list[discord.Message]: A list of existing ecosystem messages, sorted by creation time.

        """
        existing_messages = [
            message
            async for message in channel.history(limit=100)
            if message.author == self.user and message.content.startswith("Ecosystem")
        ]
        return sorted(existing_messages, key=lambda m: m.created_at)

    async def send_gifs(self) -> None:
        """Continuously sends GIFs of the ecosystem to a designated channel.

        Manages a queue of messages to maintain a maximum number of GIFs.
        """
        if not self.ecosystem_manager:
>>>>>>> 65080cec
            return

        while not self.ready:
            await asyncio.sleep(1)

        thread = await self.fetch_channel(thread_id)
        message_queue = deque(maxlen=MAX_MESSAGES)

        # Find existing messages and populate the queue
        existing_messages = await self.find_existing_messages(thread)
        # Delete all existing messages except the last max messages
        oldest_messages = existing_messages[:-MAX_MESSAGES]
        for message in oldest_messages:
            await message.delete()
        existing_messages = existing_messages[-MAX_MESSAGES:]
        message_queue.extend(existing_messages)

        while True:
            gif_data = ecosystem_manager.get_latest_gif()
            if not gif_data:
                await asyncio.sleep(0.01)
                continue

            gif_bytes, timestamp = gif_data

            content = f"Ecosystem for #{self.get_channel(channel_id).name}"
            # Send new message
            new_message = await thread.send(
                content=content, file=discord.File(io.BytesIO(gif_bytes), filename="ecosystem.gif")
            )

            # If the queue is full, the oldest message will be automatically removed
            # We need to delete it from Discord as well
            if len(message_queue) == MAX_MESSAGES:
                old_message = message_queue[0]
                await old_message.delete()

            message_queue.append(new_message)

    async def find_existing_messages(self, channel: discord.TextChannel) -> list[discord.Message]:
        """Find existing ecosystem messages in the given channel.

        Args:
        ----
            channel (discord.TextChannel): The channel to search for messages.

        Returns:
        -------
            list[discord.Message]: A list of existing ecosystem messages, sorted by creation time.

        """
        existing_messages = [
            message
            async for message in channel.history(limit=100)
            if message.author == self.user and message.content.startswith("Ecosystem")
        ]
        return sorted(existing_messages, key=lambda m: m.created_at)

    async def run_bot(self) -> None:
        """Start the bot and connects to Discord."""
        print("Starting bot...")
        await self.start(BOT_TOKEN)<|MERGE_RESOLUTION|>--- conflicted
+++ resolved
@@ -7,13 +7,9 @@
 from discord import app_commands
 
 from ecosystem import EcosystemManager
-<<<<<<< HEAD
 
 from .discord_event import DiscordEvent, EventType
-=======
-from .discord_event import DiscordEvent
-from .models import EventsDatabase, EventTypeEnum, event_db_builder
->>>>>>> 65080cec
+from .models import EventsDatabase, event_db_builder
 from .settings import BOT_TOKEN, GIF_CHANNEL_ID, GUILD_ID
 
 logging.basicConfig(level=logging.INFO, format="%(asctime)s:%(levelname)s:%(name)s: %(message)s")
@@ -26,12 +22,7 @@
 
     def __init__(self) -> None:
         """Initialize the EcoCordClient with default intents and set up necessary attributes."""
-<<<<<<< HEAD
         intents = discord.Intents.all()
-=======
-        intents = discord.Intents.default()
-        intents.message_content = True
->>>>>>> 65080cec
         super().__init__(intents=intents)
         self.tree = app_commands.CommandTree(self)
         self.test_guild = discord.Object(id=GUILD_ID)
@@ -48,16 +39,12 @@
         self.ready = True
         print(f"Logged in as {self.user} (ID: {self.user.id})")
         print("------")
-<<<<<<< HEAD
         await self.start_ecosystems()
         for guild in self.guilds:
             online_members = [member.id for member in guild.members if member.status != discord.Status.offline]
             self.ecosystem_manager.on_load_critters(online_members)
-=======
-        self.guild = await self.fetch_guild(GUILD_ID)
         self.events_database = EventsDatabase(self.guild.name)
         await self.events_database.load_table()
->>>>>>> 65080cec
 
     async def on_message(self, message: discord.Message) -> None:
         """Event receiver for when a message is sent in a visible channel.
@@ -69,22 +56,12 @@
             message (discord.Message): The message that was sent.
 
         """
-<<<<<<< HEAD
         event = DiscordEvent.from_discord_objects(
             type=EventType.MESSAGE,
             timestamp=message.created_at,
             guild=message.guild,
             channel=message.channel,
             member=message.author,
-=======
-        event = DiscordEvent(
-            type=EventTypeEnum.MESSAGE,
-            timestamp=message.created_at,
-            guild=message.guild,
-            channel=message.channel,
-            user=message.author,
-            message=message,
->>>>>>> 65080cec
             content=message.content,
         )
         await self.process_event(event)
@@ -101,22 +78,12 @@
         """
         channel = self.get_channel(payload.channel_id)
         message = await channel.fetch_message(payload.message_id)
-<<<<<<< HEAD
         event = DiscordEvent.from_discord_objects(
             type=EventType.REACTION,
             timestamp=message.created_at,
             guild=self.get_guild(payload.guild_id),
             channel=channel,
             member=payload.member,
-=======
-        event = DiscordEvent(
-            type=EventTypeEnum.REACTION,
-            timestamp=message.created_at,
-            guild=self.get_guild(payload.guild_id),
-            channel=channel,
-            user=payload.member,
-            message=message,
->>>>>>> 65080cec
             content=f"{payload.emoji} added on {message.content}",
         )
         await self.process_event(event)
@@ -132,22 +99,12 @@
 
         """
         channel = self.get_channel(payload.channel_id)
-<<<<<<< HEAD
         event = DiscordEvent.from_discord_objects(
             type=EventType.TYPING,
             timestamp=payload.timestamp,
             guild=self.get_guild(payload.guild_id),
             channel=channel,
             member=payload.user,
-=======
-        event = DiscordEvent(
-            type=EventTypeEnum.TYPING,
-            timestamp=payload.timestamp,
-            guild=self.get_guild(payload.guild_id),
-            channel=channel,
-            user=payload.user,
-            message=None,
->>>>>>> 65080cec
             content="User is typing",
         )
         await self.process_event(event)
@@ -158,10 +115,11 @@
             f"Event: {event.type.name} - {event.member.display_name} in {event.channel}: "
             f"{event.content} @ {event.timestamp}"
         )
-<<<<<<< HEAD
         ecosystem_manager = self.ecosystem_managers.get(event.channel.id)
         if ecosystem_manager:
             ecosystem_manager.process_event(event)
+        db_event = await event_db_builder(event)
+        await self.events_database.insert_event(db_event)
 
     async def start_ecosystems(self) -> None:
         """Initialize and start ecosystem managers for each channel and create or reuse GIF threads."""
@@ -200,48 +158,6 @@
         """Continuously sends GIFs of the ecosystem to a designated thread."""
         ecosystem_manager = self.ecosystem_managers.get(channel_id)
         if not ecosystem_manager:
-=======
-        if self.ecosystem_manager:
-            self.ecosystem_manager.process_event(event)
-        db_event = await event_db_builder(event)
-        await self.events_database.insert_event(db_event)
-
-    async def start_ecosystem(self) -> None:
-        """Initialize and start the ecosystem manager."""
-        self.ecosystem_manager = EcosystemManager(generate_gifs=True, interactive=False)
-        self.ecosystem_manager.start(show_controls=False)
-
-    async def stop_ecosystem(self) -> None:
-        """Stop the ecosystem manager if it exists."""
-        if self.ecosystem_manager:
-            self.ecosystem_manager.stop()
-
-    async def find_existing_messages(self, channel: discord.TextChannel) -> list[discord.Message]:
-        """Find existing ecosystem messages in the given channel.
-
-        Args:
-        ----
-            channel (discord.TextChannel): The channel to search for messages.
-
-        Returns:
-        -------
-            list[discord.Message]: A list of existing ecosystem messages, sorted by creation time.
-
-        """
-        existing_messages = [
-            message
-            async for message in channel.history(limit=100)
-            if message.author == self.user and message.content.startswith("Ecosystem")
-        ]
-        return sorted(existing_messages, key=lambda m: m.created_at)
-
-    async def send_gifs(self) -> None:
-        """Continuously sends GIFs of the ecosystem to a designated channel.
-
-        Manages a queue of messages to maintain a maximum number of GIFs.
-        """
-        if not self.ecosystem_manager:
->>>>>>> 65080cec
             return
 
         while not self.ready:
