--- conflicted
+++ resolved
@@ -12,11 +12,8 @@
 pygame = "2.6.0"
 pillow = "10.4.0"
 setuptools = "^71.0.4"
-<<<<<<< HEAD
-=======
 discord-py = "^2.4.0"
 python-dotenv = "^1.0.1"
->>>>>>> 062c870d
 
 [tool.poetry.dev-dependencies]
 ruff = "0.5.4"
